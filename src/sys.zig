--- conflicted
+++ resolved
@@ -531,11 +531,7 @@
         else if (dir == bun.invalid_fd)
             std.fs.cwd().fd
         else
-<<<<<<< HEAD
-            bun.fdcast(dir),
-=======
-            dirfd.cast(),
->>>>>>> 52894121
+            dir.cast(),
         .Attributes = 0, // Note we do not use OBJ_CASE_INSENSITIVE here.
         .ObjectName = &nt_name,
         .SecurityDescriptor = null,
