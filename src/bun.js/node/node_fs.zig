--- conflicted
+++ resolved
@@ -133,48 +133,8 @@
                 task.tracker.didSchedule(globalObject);
                 JSC.WorkPool.schedule(&task.task);
 
-<<<<<<< HEAD
                 return task.promise.value();
             }
-=======
-pub const AsyncReaddirTask = struct {
-    promise: JSC.JSPromise.Strong,
-    args: Arguments.Readdir,
-    globalObject: *JSC.JSGlobalObject,
-    task: JSC.WorkPoolTask = .{ .callback = &workPoolCallback },
-    result: JSC.Maybe(Return.Readdir),
-    ref: Async.KeepAlive = .{},
-    arena: bun.ArenaAllocator,
-    tracker: JSC.AsyncTaskTracker,
-
-    pub fn create(globalObject: *JSC.JSGlobalObject, readdir_args: Arguments.Readdir, vm: *JSC.VirtualMachine, arena: bun.ArenaAllocator) JSC.JSValue {
-        var task = bun.default_allocator.create(AsyncReaddirTask) catch @panic("out of memory");
-        task.* = AsyncReaddirTask{
-            .promise = JSC.JSPromise.Strong.init(globalObject),
-            .args = readdir_args,
-            .result = undefined,
-            .globalObject = globalObject,
-            .arena = arena,
-            .tracker = JSC.AsyncTaskTracker.init(vm),
-        };
-        task.ref.ref(vm);
-        task.args.path.toThreadSafe();
-        task.tracker.didSchedule(globalObject);
-        JSC.WorkPool.schedule(&task.task);
-
-        return task.promise.value();
-    }
-
-    fn workPoolCallback(task: *JSC.WorkPoolTask) void {
-        var this: *AsyncReaddirTask = @fieldParentPtr(AsyncReaddirTask, "task", task);
-
-        var node_fs = NodeFS{};
-        this.result = node_fs.readdir(this.args, .promise);
-
-        if (this.result == .err) {
-            this.result.err.path = bun.default_allocator.dupe(u8, this.result.err.path) catch "";
-        }
->>>>>>> 52d47c24
 
             fn workPoolCallback(task: *JSC.WorkPoolTask) void {
                 var this: *Task = @fieldParentPtr(Task, "task", task);
@@ -187,178 +147,8 @@
                     std.mem.doNotOptimizeAway(&node_fs);
                 }
 
-<<<<<<< HEAD
                 this.globalObject.bunVMConcurrently().eventLoop().enqueueTaskConcurrent(JSC.ConcurrentTask.create(JSC.Task.init(this)));
             }
-=======
-                break :brk out;
-            },
-        };
-        var promise_value = this.promise.value();
-        var promise = this.promise.get();
-        promise_value.ensureStillAlive();
-
-        const tracker = this.tracker;
-        this.deinit();
-
-        tracker.willDispatch(globalObject);
-        defer tracker.didDispatch(globalObject);
-        switch (success) {
-            false => {
-                promise.reject(globalObject, result);
-            },
-            true => {
-                promise.resolve(globalObject, result);
-            },
-        }
-    }
-
-    pub fn deinit(this: *AsyncReaddirTask) void {
-        this.ref.unref(this.globalObject.bunVM());
-        this.args.deinitAndUnprotect();
-        this.promise.strong.deinit();
-        this.arena.deinit();
-        bun.default_allocator.destroy(this);
-    }
-};
-
-pub const AsyncStatTask = struct {
-    promise: JSC.JSPromise.Strong,
-    args: Arguments.Stat,
-    globalObject: *JSC.JSGlobalObject,
-    task: JSC.WorkPoolTask = .{ .callback = &workPoolCallback },
-    result: JSC.Maybe(Return.Stat),
-    ref: Async.KeepAlive = .{},
-    is_lstat: bool = false,
-    arena: bun.ArenaAllocator,
-    tracker: JSC.AsyncTaskTracker,
-
-    pub fn create(
-        globalObject: *JSC.JSGlobalObject,
-        readdir_args: Arguments.Stat,
-        vm: *JSC.VirtualMachine,
-        is_lstat: bool,
-        arena: bun.ArenaAllocator,
-    ) JSC.JSValue {
-        var task = bun.default_allocator.create(AsyncStatTask) catch @panic("out of memory");
-        task.* = AsyncStatTask{
-            .promise = JSC.JSPromise.Strong.init(globalObject),
-            .args = readdir_args,
-            .result = undefined,
-            .globalObject = globalObject,
-            .is_lstat = is_lstat,
-            .tracker = JSC.AsyncTaskTracker.init(vm),
-            .arena = arena,
-        };
-        task.ref.ref(vm);
-        task.args.path.toThreadSafe();
-        task.tracker.didSchedule(globalObject);
-
-        JSC.WorkPool.schedule(&task.task);
-
-        return task.promise.value();
-    }
-
-    fn workPoolCallback(task: *JSC.WorkPoolTask) void {
-        var this: *AsyncStatTask = @fieldParentPtr(AsyncStatTask, "task", task);
-
-        var node_fs = NodeFS{};
-        this.result = if (this.is_lstat)
-            node_fs.lstat(this.args, .promise)
-        else
-            node_fs.stat(this.args, .promise);
-
-        this.globalObject.bunVMConcurrently().eventLoop().enqueueTaskConcurrent(JSC.ConcurrentTask.fromCallback(this, runFromJSThread));
-    }
-
-    fn runFromJSThread(this: *AsyncStatTask) void {
-        var globalObject = this.globalObject;
-        var success = @as(JSC.Maybe(Return.Lstat).Tag, this.result) == .result;
-        const result = switch (this.result) {
-            .err => |err| err.toJSC(globalObject),
-            .result => |res| brk: {
-                var exceptionref: JSC.C.JSValueRef = null;
-                const out = JSC.JSValue.c(JSC.To.JS.withType(Return.Lstat, res, globalObject, &exceptionref));
-                const exception = JSC.JSValue.c(exceptionref);
-                if (exception != .zero) {
-                    success = false;
-                    break :brk exception;
-                }
-
-                break :brk out;
-            },
-        };
-        var promise_value = this.promise.value();
-        var promise = this.promise.get();
-        promise_value.ensureStillAlive();
-
-        const tracker = this.tracker;
-        tracker.willDispatch(globalObject);
-        defer tracker.didDispatch(globalObject);
-
-        this.deinit();
-        switch (success) {
-            false => {
-                promise.reject(globalObject, result);
-            },
-            true => {
-                promise.resolve(globalObject, result);
-            },
-        }
-    }
-
-    pub fn deinit(this: *AsyncStatTask) void {
-        this.ref.unref(this.globalObject.bunVM());
-        this.args.deinitAndUnprotect();
-        this.promise.strong.deinit();
-        this.arena.deinit();
-        bun.default_allocator.destroy(this);
-    }
-};
-
-pub const AsyncRealpathTask = struct {
-    promise: JSC.JSPromise.Strong,
-    args: Arguments.Realpath,
-    globalObject: *JSC.JSGlobalObject,
-    task: JSC.WorkPoolTask = .{ .callback = &workPoolCallback },
-    result: JSC.Maybe(Return.Realpath),
-    ref: Async.KeepAlive = .{},
-    arena: bun.ArenaAllocator,
-    tracker: JSC.AsyncTaskTracker,
-
-    pub fn create(
-        globalObject: *JSC.JSGlobalObject,
-        args: Arguments.Realpath,
-        vm: *JSC.VirtualMachine,
-        arena: bun.ArenaAllocator,
-    ) JSC.JSValue {
-        var task = bun.default_allocator.create(AsyncRealpathTask) catch @panic("out of memory");
-        task.* = AsyncRealpathTask{
-            .promise = JSC.JSPromise.Strong.init(globalObject),
-            .args = args,
-            .result = undefined,
-            .globalObject = globalObject,
-            .arena = arena,
-            .tracker = JSC.AsyncTaskTracker.init(vm),
-        };
-        task.ref.ref(vm);
-        task.args.path.toThreadSafe();
-        task.tracker.didSchedule(globalObject);
-        JSC.WorkPool.schedule(&task.task);
-
-        return task.promise.value();
-    }
-
-    fn workPoolCallback(task: *JSC.WorkPoolTask) void {
-        var this: *AsyncRealpathTask = @fieldParentPtr(AsyncRealpathTask, "task", task);
-
-        var node_fs = NodeFS{};
-        this.result = node_fs.realpath(this.args, .promise);
-
-        if (this.result == .err) {
-            this.result.err.path = bun.default_allocator.dupe(u8, this.result.err.path) catch "";
-        }
->>>>>>> 52d47c24
 
             pub fn runFromJSThread(this: *Task) void {
                 var globalObject = this.globalObject;
@@ -396,7 +186,6 @@
                 }
             }
 
-<<<<<<< HEAD
             pub fn deinit(this: *Task) void {
                 if (this.result == .err) {
                     bun.default_allocator.free(this.result.err.path);
@@ -407,195 +196,6 @@
                     this.args.deinitAndUnprotect();
                 } else {
                     this.args.deinit();
-=======
-                break :brk out;
-            },
-        };
-        var promise_value = this.promise.value();
-        var promise = this.promise.get();
-        promise_value.ensureStillAlive();
-
-        const tracker = this.tracker;
-        tracker.willDispatch(globalObject);
-        defer tracker.didDispatch(globalObject);
-
-        this.deinit();
-        switch (success) {
-            false => {
-                promise.reject(globalObject, result);
-            },
-            true => {
-                promise.resolve(globalObject, result);
-            },
-        }
-    }
-
-    pub fn deinit(this: *AsyncRealpathTask) void {
-        if (this.result == .err) {
-            bun.default_allocator.free(this.result.err.path);
-        }
-
-        this.ref.unref(this.globalObject.bunVM());
-        this.args.deinitAndUnprotect();
-        this.promise.strong.deinit();
-        this.arena.deinit();
-        bun.default_allocator.destroy(this);
-    }
-};
-
-pub const AsyncReadFileTask = struct {
-    promise: JSC.JSPromise.Strong,
-    args: Arguments.ReadFile,
-    globalObject: *JSC.JSGlobalObject,
-    task: JSC.WorkPoolTask = .{ .callback = &workPoolCallback },
-    result: JSC.Maybe(Return.ReadFile),
-    ref: Async.KeepAlive = .{},
-    arena: bun.ArenaAllocator,
-    tracker: JSC.AsyncTaskTracker,
-
-    pub fn create(
-        globalObject: *JSC.JSGlobalObject,
-        args: Arguments.ReadFile,
-        vm: *JSC.VirtualMachine,
-        arena: bun.ArenaAllocator,
-    ) JSC.JSValue {
-        var task = bun.default_allocator.create(AsyncReadFileTask) catch @panic("out of memory");
-        task.* = AsyncReadFileTask{
-            .promise = JSC.JSPromise.Strong.init(globalObject),
-            .args = args,
-            .result = undefined,
-            .globalObject = globalObject,
-            .arena = arena,
-            .tracker = JSC.AsyncTaskTracker.init(vm),
-        };
-        task.ref.ref(vm);
-        task.args.path.toThreadSafe();
-        task.tracker.didSchedule(globalObject);
-        JSC.WorkPool.schedule(&task.task);
-
-        return task.promise.value();
-    }
-
-    fn workPoolCallback(task: *JSC.WorkPoolTask) void {
-        var this: *AsyncReadFileTask = @fieldParentPtr(AsyncReadFileTask, "task", task);
-
-        var node_fs = NodeFS{};
-        this.result = node_fs.readFile(this.args, .promise);
-
-        if (this.result == .err) {
-            this.result.err.path = bun.default_allocator.dupe(u8, this.result.err.path) catch "";
-        }
-
-        this.globalObject.bunVMConcurrently().eventLoop().enqueueTaskConcurrent(JSC.ConcurrentTask.fromCallback(this, runFromJSThread));
-    }
-
-    fn runFromJSThread(this: *AsyncReadFileTask) void {
-        var globalObject = this.globalObject;
-
-        var success = @as(JSC.Maybe(Return.ReadFile).Tag, this.result) == .result;
-        const result = switch (this.result) {
-            .err => |err| err.toJSC(globalObject),
-            .result => |res| brk: {
-                var exceptionref: JSC.C.JSValueRef = null;
-                const out = JSC.JSValue.c(JSC.To.JS.withType(Return.ReadFile, res, globalObject, &exceptionref));
-                const exception = JSC.JSValue.c(exceptionref);
-                if (exception != .zero) {
-                    success = false;
-                    break :brk exception;
-                }
-
-                break :brk out;
-            },
-        };
-        var promise_value = this.promise.value();
-        var promise = this.promise.get();
-        promise_value.ensureStillAlive();
-
-        const tracker = this.tracker;
-        tracker.willDispatch(globalObject);
-        defer tracker.didDispatch(globalObject);
-
-        this.deinit();
-        switch (success) {
-            false => {
-                promise.reject(globalObject, result);
-            },
-            true => {
-                promise.resolve(globalObject, result);
-            },
-        }
-    }
-
-    pub fn deinit(this: *AsyncReadFileTask) void {
-        this.ref.unref(this.globalObject.bunVM());
-        this.args.deinitAndUnprotect();
-        this.promise.strong.deinit();
-        this.arena.deinit();
-        bun.default_allocator.destroy(this);
-    }
-};
-
-pub const AsyncCopyFileTask = struct {
-    promise: JSC.JSPromise.Strong,
-    args: Arguments.CopyFile,
-    globalObject: *JSC.JSGlobalObject,
-    task: JSC.WorkPoolTask = .{ .callback = &workPoolCallback },
-    result: JSC.Maybe(Return.CopyFile),
-    ref: Async.KeepAlive = .{},
-    arena: bun.ArenaAllocator,
-    tracker: JSC.AsyncTaskTracker,
-
-    pub fn create(
-        globalObject: *JSC.JSGlobalObject,
-        copyfile_args: Arguments.CopyFile,
-        vm: *JSC.VirtualMachine,
-        arena: bun.ArenaAllocator,
-    ) JSC.JSValue {
-        var task = bun.default_allocator.create(AsyncCopyFileTask) catch @panic("out of memory");
-        task.* = AsyncCopyFileTask{
-            .promise = JSC.JSPromise.Strong.init(globalObject),
-            .args = copyfile_args,
-            .result = undefined,
-            .globalObject = globalObject,
-            .tracker = JSC.AsyncTaskTracker.init(vm),
-            .arena = arena,
-        };
-        task.ref.ref(vm);
-        task.args.src.toThreadSafe();
-        task.args.dest.toThreadSafe();
-        task.tracker.didSchedule(globalObject);
-
-        JSC.WorkPool.schedule(&task.task);
-
-        return task.promise.value();
-    }
-
-    fn workPoolCallback(task: *JSC.WorkPoolTask) void {
-        var this: *AsyncCopyFileTask = @fieldParentPtr(AsyncCopyFileTask, "task", task);
-
-        var node_fs = NodeFS{};
-        this.result = node_fs.copyFile(this.args, .promise);
-
-        if (this.result == .err) {
-            this.result.err.path = bun.default_allocator.dupe(u8, this.result.err.path) catch "";
-        }
-
-        this.globalObject.bunVMConcurrently().eventLoop().enqueueTaskConcurrent(JSC.ConcurrentTask.fromCallback(this, runFromJSThread));
-    }
-
-    fn runFromJSThread(this: *AsyncCopyFileTask) void {
-        var globalObject = this.globalObject;
-        var success = @as(JSC.Maybe(Return.CopyFile).Tag, this.result) == .result;
-        const result = switch (this.result) {
-            .err => |err| err.toJSC(globalObject),
-            .result => |res| brk: {
-                var exceptionref: JSC.C.JSValueRef = null;
-                const out = JSC.JSValue.c(JSC.To.JS.withType(Return.CopyFile, res, globalObject, &exceptionref));
-                const exception = JSC.JSValue.c(exceptionref);
-                if (exception != .zero) {
-                    success = false;
-                    break :brk exception;
->>>>>>> 52d47c24
                 }
                 this.promise.strong.deinit();
                 bun.default_allocator.destroy(this);
@@ -3989,8 +3589,6 @@
             return ret.success;
         }
 
-<<<<<<< HEAD
-=======
         if (comptime Environment.isWindows) {
             if (args.mode.isForceClone()) {
                 return Maybe(Return.CopyFile).todo;
@@ -4009,7 +3607,6 @@
             return ret.success;
         }
 
->>>>>>> 52d47c24
         return Maybe(Return.CopyFile).todo;
     }
 
@@ -5019,7 +4616,6 @@
         var to = args.new_path.sliceZ(&to_buf);
         return Syscall.rename(from, to);
     }
-<<<<<<< HEAD
     pub fn rmdir(this: *NodeFS, args: Arguments.RmDir, comptime _: Flavor) Maybe(Return.Rmdir) {
         if (comptime Environment.isPosix) {
             if (args.recursive) {
@@ -5054,80 +4650,6 @@
                         .err = bun.sys.Error.fromCode(errno, .rmdir),
                     };
                 };
-=======
-    pub fn rmdir(this: *NodeFS, args: Arguments.RmDir, comptime flavor: Flavor) Maybe(Return.Rmdir) {
-        switch (comptime flavor) {
-            .sync => {
-                if (comptime Environment.isMac) {
-                    if (args.recursive) {
-                        var dest = args.path.sliceZ(&this.sync_error_buf);
-
-                        var flags: u32 = bun.C.darwin.RemoveFileFlags.cross_mount |
-                            bun.C.darwin.RemoveFileFlags.allow_long_paths |
-                            bun.C.darwin.RemoveFileFlags.recursive;
-
-                        while (true) {
-                            if (Maybe(Return.Rmdir).errnoSys(bun.C.darwin.removefileat(std.os.AT.FDCWD, dest, null, flags), .rmdir)) |errno| {
-                                switch (@as(E, @enumFromInt(errno.err.errno))) {
-                                    .AGAIN, .INTR => continue,
-                                    .NOENT => return Maybe(Return.Rmdir).success,
-                                    .MLINK => {
-                                        var copy: [bun.MAX_PATH_BYTES]u8 = undefined;
-                                        @memcpy(copy[0..dest.len], dest);
-                                        copy[dest.len] = 0;
-                                        var dest_copy = copy[0..dest.len :0];
-                                        switch (Syscall.unlink(dest_copy).getErrno()) {
-                                            .AGAIN, .INTR => continue,
-                                            .NOENT => return errno,
-                                            .SUCCESS => continue,
-                                            else => return errno,
-                                        }
-                                    },
-                                    .SUCCESS => unreachable,
-                                    else => return errno,
-                                }
-                            }
-
-                            return Maybe(Return.Rmdir).success;
-                        }
-                    }
-
-                    return Maybe(Return.Rmdir).errnoSysP(system.rmdir(args.path.sliceZ(&this.sync_error_buf)), .rmdir, args.path.slice()) orelse
-                        Maybe(Return.Rmdir).success;
-                } else if (comptime Environment.isLinux) {
-                    if (args.recursive) {
-                        std.fs.cwd().deleteTree(args.path.slice()) catch |err| {
-                            const errno: E = switch (err) {
-                                error.InvalidHandle => .BADF,
-                                error.AccessDenied => .PERM,
-                                error.FileTooBig => .FBIG,
-                                error.SymLinkLoop => .LOOP,
-                                error.ProcessFdQuotaExceeded => .NFILE,
-                                error.NameTooLong => .NAMETOOLONG,
-                                error.SystemFdQuotaExceeded => .MFILE,
-                                error.SystemResources => .NOMEM,
-                                error.ReadOnlyFileSystem => .ROFS,
-                                error.FileSystem => .IO,
-                                error.FileBusy => .BUSY,
-                                error.DeviceBusy => .BUSY,
-
-                                // One of the path components was not a directory.
-                                // This error is unreachable if `sub_path` does not contain a path separator.
-                                error.NotDir => .NOTDIR,
-                                // On Windows, file paths must be valid Unicode.
-                                error.InvalidUtf8 => .INVAL,
-
-                                // On Windows, file paths cannot contain these characters:
-                                // '/', '*', '?', '"', '<', '>', '|'
-                                error.BadPathName => .INVAL,
-
-                                else => .FAULT,
-                            };
-                            return Maybe(Return.Rm){
-                                .err = bun.sys.Error.fromCode(errno, .rmdir),
-                            };
-                        };
->>>>>>> 52d47c24
 
                 return Maybe(Return.Rmdir).success;
             }
@@ -5139,56 +4661,7 @@
         return Maybe(Return.Rmdir).todo;
     }
     pub fn rm(this: *NodeFS, args: Arguments.RmDir, comptime flavor: Flavor) Maybe(Return.Rm) {
-<<<<<<< HEAD
         _ = flavor;
-=======
-        switch (comptime flavor) {
-            .sync => {
-                if (comptime Environment.isMac) {
-                    var dest = args.path.sliceZ(&this.sync_error_buf);
-
-                    while (true) {
-                        var flags: u32 = 0;
-                        if (args.recursive) {
-                            flags |= bun.C.darwin.RemoveFileFlags.cross_mount;
-                            flags |= bun.C.darwin.RemoveFileFlags.allow_long_paths;
-                            flags |= bun.C.darwin.RemoveFileFlags.recursive;
-                        }
-
-                        if (Maybe(Return.Rm).errnoSys(bun.C.darwin.removefileat(std.os.AT.FDCWD, dest, null, flags), .unlink)) |errno| {
-                            switch (@as(E, @enumFromInt(errno.err.errno))) {
-                                .AGAIN, .INTR => continue,
-                                .NOENT => {
-                                    if (args.force) {
-                                        return Maybe(Return.Rm).success;
-                                    }
-
-                                    return errno;
-                                },
-
-                                .MLINK => {
-                                    var copy: [bun.MAX_PATH_BYTES]u8 = undefined;
-                                    @memcpy(copy[0..dest.len], dest);
-                                    copy[dest.len] = 0;
-                                    var dest_copy = copy[0..dest.len :0];
-                                    switch (Syscall.unlink(dest_copy).getErrno()) {
-                                        .AGAIN, .INTR => continue,
-                                        .NOENT => {
-                                            if (args.force) {
-                                                continue;
-                                            }
-
-                                            return errno;
-                                        },
-                                        .SUCCESS => continue,
-                                        else => return errno,
-                                    }
-                                },
-                                .SUCCESS => unreachable,
-                                else => return errno,
-                            }
-                        }
->>>>>>> 52d47c24
 
         if (comptime Environment.isPosix) {
             // We cannot use removefileat() on macOS because it does not handle write-protected files as expected.
