const std = @import("std");
const bun = @import("root").bun;
const Environment = @import("./env.zig");

const PlatformSpecific = switch (Environment.os) {
    .mac => @import("./darwin_c.zig"),
    .linux => @import("./linux_c.zig"),
    .windows => @import("./windows_c.zig"),
    else => struct {},
};
pub usingnamespace PlatformSpecific;

const C = std.c;
const builtin = @import("builtin");
const os = std.os;
const mem = std.mem;
const Stat = std.fs.File.Stat;
const Kind = std.fs.File.Kind;
const StatError = std.fs.File.StatError;
const errno = os.errno;
const mode_t = bun.Mode;
// TODO: this is wrong on Windows
const libc_stat = bun.Stat;

const zeroes = mem.zeroes;
pub const darwin = @import("./darwin_c.zig");
pub const linux = @import("./linux_c.zig");
pub extern "c" fn chmod([*c]const u8, mode_t) c_int;
pub extern "c" fn fchmod(std.c.fd_t, mode_t) c_int;
pub extern "c" fn umask(mode_t) mode_t;
pub extern "c" fn fchmodat(c_int, [*c]const u8, mode_t, c_int) c_int;
pub extern "c" fn fchown(std.c.fd_t, std.c.uid_t, std.c.gid_t) c_int;
pub extern "c" fn lchown(path: [*:0]const u8, std.c.uid_t, std.c.gid_t) c_int;
pub extern "c" fn chown(path: [*:0]const u8, std.c.uid_t, std.c.gid_t) c_int;
// TODO: this is wrong on Windows
pub extern "c" fn lstat64([*c]const u8, [*c]libc_stat) c_int;
// TODO: this is wrong on Windows
pub extern "c" fn fstat64([*c]const u8, [*c]libc_stat) c_int;
// TODO: this is wrong on Windows
pub extern "c" fn stat64([*c]const u8, [*c]libc_stat) c_int;
pub extern "c" fn lchmod(path: [*:0]const u8, mode: mode_t) c_int;
pub extern "c" fn truncate([*:0]const u8, i64) c_int; // note: truncate64 is not a thing

pub extern "c" fn lutimes(path: [*:0]const u8, times: *const [2]std.os.timeval) c_int;
pub extern "c" fn mkdtemp(template: [*c]u8) ?[*:0]u8;

pub extern "c" fn memcmp(s1: [*c]const u8, s2: [*c]const u8, n: usize) c_int;
pub extern "c" fn memchr(s: [*]const u8, c: u8, n: usize) ?[*]const u8;

pub const lstat = lstat64;
pub const fstat = fstat64;
pub const stat = stat64;

pub extern "c" fn strchr(str: [*]const u8, char: u8) ?[*]const u8;

pub fn lstat_absolute(path: [:0]const u8) !Stat {
    if (builtin.os.tag == .windows) {
        @compileError("Not implemented yet, conside using bun.sys.lstat()");
    }

    var st = zeroes(libc_stat);
    switch (errno(lstat64(path.ptr, &st))) {
        .SUCCESS => {},
        .NOENT => return error.FileNotFound,
        // .EINVAL => unreachable,
        .BADF => unreachable, // Always a race condition.
        .NOMEM => return error.SystemResources,
        .ACCES => return error.AccessDenied,
        else => |err| return os.unexpectedErrno(err),
    }

    const atime = st.atime();
    const mtime = st.mtime();
    const ctime = st.ctime();
    return Stat{
        .inode = st.ino,
        .size = @as(u64, @bitCast(st.size)),
        .mode = st.mode,
        .kind = switch (builtin.os.tag) {
            .wasi => switch (st.filetype) {
                os.FILETYPE_BLOCK_DEVICE => Kind.block_device,
                os.FILETYPE_CHARACTER_DEVICE => Kind.character_device,
                os.FILETYPE_DIRECTORY => Kind.directory,
                os.FILETYPE_SYMBOLIC_LINK => Kind.sym_link,
                os.FILETYPE_REGULAR_FILE => Kind.file,
                os.FILETYPE_SOCKET_STREAM, os.FILETYPE_SOCKET_DGRAM => Kind.unix_domain_socket,
                else => Kind.unknown,
            },
            else => switch (st.mode & os.S.IFMT) {
                os.S.IFBLK => Kind.block_device,
                os.S.IFCHR => Kind.character_device,
                os.S.IFDIR => Kind.directory,
                os.S.IFIFO => Kind.named_pipe,
                os.S.IFLNK => Kind.sym_link,
                os.S.IFREG => Kind.file,
                os.S.IFSOCK => Kind.unix_domain_socket,
                else => Kind.unknown,
            },
        },
        .atime = @as(i128, atime.tv_sec) * std.time.ns_per_s + atime.tv_nsec,
        .mtime = @as(i128, mtime.tv_sec) * std.time.ns_per_s + mtime.tv_nsec,
        .ctime = @as(i128, ctime.tv_sec) * std.time.ns_per_s + ctime.tv_nsec,
    };
}

// renameatZ fails when renaming across mount points
// we assume that this is relatively uncommon
// TODO: change types to use `bun.FileDescriptor`
pub fn moveFileZ(from_dir: bun.FileDescriptor, filename: [:0]const u8, to_dir: bun.FileDescriptor, destination: [:0]const u8) !void {
    switch (bun.sys.renameat(from_dir, filename, to_dir, destination)) {
        .err => |err| {
            // allow over-writing an empty directory
            if (err.getErrno() == .ISDIR) {
<<<<<<< HEAD
                _ = bun.sys.rmdirat(bun.toFD(to_dir), destination.ptr);
                try (bun.sys.renameat(bun.toFD(from_dir), filename, bun.toFD(to_dir), destination).unwrap());
=======
                _ = bun.sys.rmdirat(to_dir, destination.ptr);

                try (bun.sys.renameat(from_dir, filename, to_dir, destination).unwrap());
>>>>>>> 52894121
                return;
            }

            if (err.getErrno() == .XDEV) {
                try moveFileZSlow(from_dir, filename, to_dir, destination);
            } else {
                return bun.errnoToZigErr(err.errno);
            }
        },
        .result => {},
    }
}

pub fn moveFileZWithHandle(from_handle: bun.FileDescriptor, from_dir: bun.FileDescriptor, filename: [:0]const u8, to_dir: bun.FileDescriptor, destination: [:0]const u8) !void {
    switch (bun.sys.renameat(from_dir, filename, to_dir, destination)) {
        .err => |err| {
            // allow over-writing an empty directory
            if (err.getErrno() == .ISDIR) {
                _ = bun.sys.rmdirat(to_dir, destination.ptr);

                try (bun.sys.renameat(from_dir, filename, to_dir, destination).unwrap());
                return;
            }

            if (err.getErrno() == .XDEV) {
                try copyFileZSlowWithHandle(from_handle, to_dir, destination);
                _ = bun.sys.unlinkat(from_dir, filename);
            }

            return bun.errnoToZigErr(err.errno);
        },
        .result => {},
    }
}

// On Linux, this will be fast because sendfile() supports copying between two file descriptors on disk
// macOS & BSDs will be slow because
pub fn moveFileZSlow(from_dir: bun.FileDescriptor, filename: [:0]const u8, to_dir: bun.FileDescriptor, destination: [:0]const u8) !void {
    const in_handle = try bun.sys.openat(from_dir, filename, std.os.O.RDONLY | std.os.O.CLOEXEC, if (Environment.isWindows) 0 else 0o644).unwrap();
    defer _ = bun.sys.close(in_handle);
    _ = bun.sys.unlinkat(from_dir, filename);
    try copyFileZSlowWithHandle(in_handle, to_dir, destination);
}

pub fn copyFileZSlowWithHandle(in_handle: bun.FileDescriptor, to_dir: bun.FileDescriptor, destination: [:0]const u8) !void {
    if (comptime Environment.isWindows) {
        @panic("TODO windows");
    }

    const stat_ = if (comptime Environment.isPosix) try std.os.fstat(in_handle.cast()) else void{};

    // Attempt to delete incase it already existed.
    // This fixes ETXTBUSY on Linux
    _ = bun.sys.unlinkat(to_dir, destination);

    const out_handle = try bun.sys.openat(
        to_dir,
        destination,
        std.os.O.WRONLY | std.os.O.CREAT | std.os.O.CLOEXEC | std.os.O.TRUNC,
        if (comptime Environment.isPosix) 0o644 else 0,
    ).unwrap();
    defer _ = bun.sys.close(out_handle);

    if (comptime Environment.isLinux) {
        _ = std.os.linux.fallocate(out_handle.cast(), 0, 0, @intCast(stat_.size));
    }

    try bun.copyFile(in_handle.cast(), out_handle.cast());

    if (comptime Environment.isPosix) {
        _ = fchmod(out_handle.cast(), stat_.mode);
        _ = fchown(out_handle.cast(), stat_.uid, stat_.gid);
    }
}

pub fn kindFromMode(mode: mode_t) std.fs.File.Kind {
    return switch (mode & bun.S.IFMT) {
        bun.S.IFBLK => std.fs.File.Kind.block_device,
        bun.S.IFCHR => std.fs.File.Kind.character_device,
        bun.S.IFDIR => std.fs.File.Kind.directory,
        bun.S.IFIFO => std.fs.File.Kind.named_pipe,
        bun.S.IFLNK => std.fs.File.Kind.sym_link,
        bun.S.IFREG => std.fs.File.Kind.file,
        bun.S.IFSOCK => std.fs.File.Kind.unix_domain_socket,
        else => .unknown,
    };
}

pub fn getSelfExeSharedLibPaths(allocator: std.mem.Allocator) error{OutOfMemory}![][:0]u8 {
    const List = std.ArrayList([:0]u8);
    switch (builtin.os.tag) {
        .linux,
        .freebsd,
        .netbsd,
        .dragonfly,
        .openbsd,
        .solaris,
        => {
            var paths = List.init(allocator);
            errdefer {
                const slice = paths.toOwnedSlice() catch &.{};
                for (slice) |item| {
                    allocator.free(item);
                }
                allocator.free(slice);
            }
            try os.dl_iterate_phdr(&paths, error{OutOfMemory}, struct {
                fn callback(info: *os.dl_phdr_info, size: usize, list: *List) !void {
                    _ = size;
                    const name = info.dlpi_name orelse return;
                    if (name[0] == '/') {
                        const item = try list.allocator.dupeZ(u8, mem.sliceTo(name, 0));
                        errdefer list.allocator.free(item);
                        try list.append(item);
                    }
                }
            }.callback);
            return try paths.toOwnedSlice();
        },
        .macos, .ios, .watchos, .tvos => {
            var paths = List.init(allocator);
            errdefer {
                const slice = paths.toOwnedSlice() catch &.{};
                for (slice) |item| {
                    allocator.free(item);
                }
                allocator.free(slice);
            }
            const img_count = std.c._dyld_image_count();
            for (0..img_count) |i| {
                const name = std.c._dyld_get_image_name(i);
                const item = try allocator.dupeZ(u8, mem.sliceTo(name, 0));
                errdefer allocator.free(item);
                try paths.append(item);
            }
            return try paths.toOwnedSlice();
        },
        // revisit if Haiku implements dl_iterat_phdr (https://dev.haiku-os.org/ticket/15743)
        .haiku => {
            var paths = List.init(allocator);
            errdefer {
                const slice = paths.toOwnedSlice() catch &.{};
                for (slice) |item| {
                    allocator.free(item);
                }
                allocator.free(slice);
            }

            const b = "/boot/system/runtime_loader";
            const item = try allocator.dupeZ(u8, mem.sliceTo(b, 0));
            errdefer allocator.free(item);
            try paths.append(item);

            return try paths.toOwnedSlice();
        },
        else => @compileError("getSelfExeSharedLibPaths unimplemented for this target"),
    }
}

///     The madvise() system call allows a process that has knowledge of its mem-ory memory
///     ory behavior to describe it to the system.  The advice passed in may be
///     used by the system to alter its virtual memory paging strategy.  This
///     advice may improve application and system performance.  The behavior
///     specified in advice can only be one of the following values:
///
///     MADV_NORMAL      Indicates that the application has no advice to give on
///                      its behavior in the specified address range.  This is
///                      the system default behavior.  This is used with
///                      madvise() system call.
///
///     POSIX_MADV_NORMAL
///                      Same as MADV_NORMAL but used with posix_madvise() system
///                      call.
///
///     MADV_SEQUENTIAL  Indicates that the application expects to access this
///                      address range in a sequential manner.  This is used with
///                      madvise() system call.
///
///     POSIX_MADV_SEQUENTIAL
///                      Same as MADV_SEQUENTIAL but used with posix_madvise()
///                      system call.
///
///     MADV_RANDOM      Indicates that the application expects to access this
///                      address range in a random manner.  This is used with
///                      madvise() system call.
///
///     POSIX_MADV_RANDOM
///                      Same as MADV_RANDOM but used with posix_madvise() system
///                      call.
///
///     MADV_WILLNEED    Indicates that the application expects to access this
///                      address range soon.  This is used with madvise() system
///                      call.
///
///     POSIX_MADV_WILLNEED
///                      Same as MADV_WILLNEED but used with posix_madvise() sys-tem system
///                      tem call.
///
///     MADV_DONTNEED    Indicates that the application is not expecting to
///                      access this address range soon.  This is used with
///                      madvise() system call.
///
///     POSIX_MADV_DONTNEED
///                      Same as MADV_DONTNEED but used with posix_madvise() sys-tem system
///                      tem call.
///
///     MADV_FREE        Indicates that the application will not need the infor-mation information
///                      mation contained in this address range, so the pages may
///                      be reused right away.  The address range will remain
///                      valid.  This is used with madvise() system call.
///
///     The posix_madvise() behaves same as madvise() except that it uses values
///     with POSIX_ prefix for the advice system call argument.
pub extern "c" fn posix_madvise(ptr: *anyopaque, len: usize, advice: i32) c_int;

pub fn getProcessPriority(pid_: i32) i32 {
    const pid = @as(c_uint, @intCast(pid_));
    return get_process_priority(pid);
}

pub fn setProcessPriority(pid_: i32, priority_: i32) std.c.E {
    if (pid_ < 0) return .SRCH;

    const pid = @as(c_uint, @intCast(pid_));
    const priority = @as(c_int, @intCast(priority_));

    const code: i32 = set_process_priority(pid, priority);

    if (code == -2) return .SRCH;
    if (code == 0) return .SUCCESS;

    const errcode = std.c.getErrno(code);
    return errcode;
}

pub fn getVersion(buf: []u8) []const u8 {
    if (comptime Environment.isLinux) {
        return linux.get_version(buf.ptr[0..bun.HOST_NAME_MAX]);
    } else if (comptime Environment.isMac) {
        return darwin.get_version(buf);
    } else {
        return bun.todo(@src(), "unknown");
    }
}

pub fn getRelease(buf: []u8) []const u8 {
    if (comptime Environment.isLinux) {
        return linux.get_release(buf.ptr[0..bun.HOST_NAME_MAX]);
    } else if (comptime Environment.isMac) {
        return darwin.get_release(buf);
    } else {
        return bun.todo(@src(), "unknown");
    }
}

pub extern fn memmem(haystack: [*]const u8, haystacklen: usize, needle: [*]const u8, needlelen: usize) ?[*]const u8;
pub extern fn cfmakeraw(*std.os.termios) void;

const LazyStatus = enum {
    pending,
    loaded,
    failed,
};

pub fn _dlsym(handle: ?*anyopaque, name: [:0]const u8) ?*anyopaque {
    if (comptime Environment.isWindows) {
        return bun.windows.GetProcAddressA(handle, name);
    } else if (comptime Environment.isMac or Environment.isLinux) {
        return std.c.dlsym(handle, name.ptr);
    }

    @compileError("dlsym unimplemented for this target");
}

pub fn dlsymWithHandle(comptime Type: type, comptime name: [:0]const u8, comptime handle_getter: fn () ?*anyopaque) ?Type {
    if (comptime @typeInfo(Type) != .Pointer) {
        @compileError("dlsym must be a pointer type (e.g. ?const *fn()). Received " ++ @typeName(Type) ++ ".");
    }

    const Wrapper = struct {
        pub var function: Type = undefined;
        pub var loaded: LazyStatus = LazyStatus.pending;
    };

    if (Wrapper.loaded == .pending) {
        const result = _dlsym(@call(.always_inline, handle_getter, .{}), name);

        if (result) |ptr| {
            Wrapper.function = bun.cast(Type, ptr);
            Wrapper.loaded = .loaded;
            return Wrapper.function;
        } else {
            Wrapper.loaded = .failed;
            return null;
        }
    }

    if (Wrapper.loaded == .loaded) {
        return Wrapper.function;
    }

    return null;
}

pub fn dlsym(comptime Type: type, comptime name: [:0]const u8) ?Type {
    const handle_getter = struct {
        const RTLD_DEFAULT = if (bun.Environment.isMac)
            @as(?*anyopaque, @ptrFromInt(@as(usize, @bitCast(@as(isize, -2)))))
        else
            @as(?*anyopaque, @ptrFromInt(@as(usize, 0)));

        pub fn getter() ?*anyopaque {
            return RTLD_DEFAULT;
        }
    }.getter;

    return dlsymWithHandle(Type, name, handle_getter);
}

// set in c-bindings.cpp
pub extern fn get_process_priority(pid: c_uint) i32;
pub extern fn set_process_priority(pid: c_uint, priority: c_int) i32;

pub extern fn strncasecmp(s1: [*]const u8, s2: [*]const u8, n: usize) i32;
pub extern fn memmove(dest: [*]u8, src: [*]const u8, n: usize) void;

// https://man7.org/linux/man-pages/man3/fmod.3.html
pub extern fn fmod(f64, f64) f64;

pub fn dlopen(filename: [:0]const u8, flags: i32) ?*anyopaque {
    if (comptime Environment.isWindows) {
        return bun.windows.LoadLibraryA(filename);
    }

    return std.c.dlopen(filename, flags);
}<|MERGE_RESOLUTION|>--- conflicted
+++ resolved
@@ -111,14 +111,8 @@
         .err => |err| {
             // allow over-writing an empty directory
             if (err.getErrno() == .ISDIR) {
-<<<<<<< HEAD
-                _ = bun.sys.rmdirat(bun.toFD(to_dir), destination.ptr);
-                try (bun.sys.renameat(bun.toFD(from_dir), filename, bun.toFD(to_dir), destination).unwrap());
-=======
                 _ = bun.sys.rmdirat(to_dir, destination.ptr);
-
-                try (bun.sys.renameat(from_dir, filename, to_dir, destination).unwrap());
->>>>>>> 52894121
+                try bun.sys.renameat(from_dir, filename, to_dir, destination).unwrap();
                 return;
             }
 
