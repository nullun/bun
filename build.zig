--- conflicted
+++ resolved
@@ -56,14 +56,10 @@
 
     step.addModule("zlib-internal", brk: {
         if (target.isWindows()) {
-            break :brk b.createModule(.{
-                .source_file = FileSource.relative("src/deps/zlib.win32.zig")
-            });
-        }
-
-        break :brk b.createModule(.{
-            .source_file = FileSource.relative("src/deps/zlib.posix.zig")
-        });
+            break :brk b.createModule(.{ .source_file = FileSource.relative("src/deps/zlib.win32.zig") });
+        }
+
+        break :brk b.createModule(.{ .source_file = FileSource.relative("src/deps/zlib.posix.zig") });
     });
 
     var async_: *Module = brk: {
@@ -246,11 +242,7 @@
 
     var triplet = triplet_buf[0 .. osname.len + cpuArchName.len + 1];
 
-<<<<<<< HEAD
-    if (b.option([]const u8, "output-dir", "target to install to")) |output_dir_| {
-=======
     if (b.option([]const u8, "output-dir", "target to install to") orelse b.env_map.get("OUTPUT_DIR")) |output_dir_| {
->>>>>>> 52d47c24
         output_dir = try pathRel(b.allocator, b.install_prefix, output_dir_);
     } else {
         const output_dir_base = try std.fmt.bufPrint(&output_dir_buf, "{s}{s}", .{ bin_label, triplet });
